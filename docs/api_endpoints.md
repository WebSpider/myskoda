# API endpoints

| Source  | Method | Endpoint                                                                   | Used? | Remarks |
| ------- | ------ | -------------------------------------------------------------------------- | ----- | ------- |
| prior98 | POST   | api/v1/authentication/exchange-authorization-code                          | ✅     |         |
| prior98 | POST   | api/v1/authentication/refresh-token                                        | ✅     |         |
| prior98 | GET    | api/v1/vehicle-health-report/warning-lights/{vin}                          | ✅     |         |
| prior98 | GET    | api/v1/charging/{vin}                                                      | ✅     |         |
| prior98 | GET    | api/v1/maps/positions                                                      | ✅     |         |
| prior98 | GET    | api/v1/trip-statistics/{vin}                                               | ✅     |         |
| prior98 | GET    | api/v1/users                                                               | ✅     |         |
| prior98 | PUT    | api/v1/charging/{vin}/set-care-mode                                        | ✅     |         |
| prior98 | PUT    | api/v1/charging/{vin}/set-charge-limit                                     | ✅     |         |
| prior98 | PUT    | api/v1/charging/{vin}/set-charge-mode                                      | ✅     |         |
| prior98 | POST   | api/v1/charging/{vin}/start                                                | ✅     |         |
| prios98 | POST   | api/v1/charging/{vin}/stop                                                 | ✅     |         |
| prior98 | POST   | api/v1/vehicle-wakeup/{vin}                                                | ✅     |         |
| prior98 | POST   | api/v1/vehicle-access/{vin}/honk-and-flash                                 | ✅     |         |
| sonar98 | POST   | api/v1/users/{user_id}/vehicles/{vin}/check                                |       |         |
| sonar98 | POST   | api/v1/feedbacks                                                           |       |         |
| sonar98 | POST   | api/v1/vehicle-information/{vin}/certificates                              |       |         |
| sonar98 | GET    | api/v1/vehicle-information/{vin}/equipment                                 |       | <pre lang="json">{"equipment":[{"name":"Multifunctional steering wheel and Digital Cockpit","description":"Your car is equipped with a multifunctional steering wheel and digital cockpit.","videoUrl":"https://player.vimeo.com/video/878185910?h=d9f46e4c61","videoThumbnailUrl":"https://go.skoda.eu/ENYAQ_2021_01_SteeringWheelCockpit_thb"},{"name":"Front Assist and Turn Assist","description":"Your car is equipped with a front assist and turn assist.","videoUrl":"https://player.vimeo.com/video/877923096?h=d92e6159f9","videoThumbnailUrl":"https://go.skoda.eu/ENYAQ_2021_14_FrontAssistTurningAssist_thb"},{"name":"Head-Up Display","description":"Your car is equipped with an augmented reality head-up display.","videoUrl":"https://player.vimeo.com/video/877932413?h=60d3a33d8f","videoThumbnailUrl":"https://go.skoda.eu/ENYAQ_2021_06_HeadUpDisplay_thb"},{"name":"Infotainment display with navigation","description":"Your car is equipped with an Infotainment display with new navigation.","videoUrl":"https://player.vimeo.com/video/877936165?h=ba1dec507f","videoThumbnailUrl":"https://go.skoda.eu/ENYAQ_2021_05_InfotainmentDisplay_thb"},{"name":"Full LED Matrix headlights","description":"Your car is equipped with a full LED matrix beam headlights.","videoUrl":"https://player.vimeo.com/video/878018636?h=b4cfd8d40b","videoThumbnailUrl":"https://go.skoda.eu/ENYAQ_2021_09_MatrixBeamHeadlights_thb"},{"name":"Side Assist","description":"Your car is equipped with a side assist.","videoUrl":"https://player.vimeo.com/video/878184722?h=cb488571c6","videoThumbnailUrl":"https://go.skoda.eu/ENYAQ_2021_15_SideAssist_thb"},{"name":"Lane Assist ","description":"Your car is equipped with an adaptive lane assist.","videoUrl":"https://player.vimeo.com/video/888627228?h=22ed8c5108","videoThumbnailUrl":"https://go.skoda.eu/ENYAQ_2021_02_AdaptiveLaneAssist_thb"}]}</pre> |
| sonar98 | GET    | api/v1/vehicle-information/{vin}/certificates/{certificateId}              |       |         |
| sonar98 | GET    | api/v1/ordered-vehicle-information/{commissionId}/equipment                |       |         |
| sonar98 | GET    | api/v1/ordered-vehicle-information/{commissionId}/todos                    |       |         |
| sonar98 | GET    | api/v1/vehicle-information/{vin}                                           |       | <pre lang="json"> {"devicePlatform":"WCAR","vehicleSpecification":{"title":"Škoda Enyaq","manufacturingDate":"2021-04-08","model":"Enyaq","modelYear":"2021","body":"SUV","systemCode":"UNKNOWN","systemModelId":"5AZJJ2","maxChargingPowerInKW":125,"battery":{"capacityInKWh":77},"engine":{"type":"iV","powerInKW":150},"gearbox":{"type":"E1H"}},"renders":[],"compositeRenders":[{"layers":[{"url":"https://iprenders.blob.core.windows.net/base5azs21200210/F6F6GPQtW9TAD7-cRLexStAC9HkqZiEy5n-PmosHKDiLh7U62wcV0ft94bRkFx-brBXkRgCUwxmWuHJPNMqn-19201080dayvext_side1080.png","viewPoint":"EXTERIOR_SIDE","type":"REAL","order":0}],"viewType":"UNMODIFIED_EXTERIOR_SIDE"}]}</pre> |
| sonar98 | GET    | api/v1/vehicle-information/{vin}/renders                                   |       | <pre lang="json">{"renders":[],"compositeRenders":[{"layers":[{"url":"https://iprenders.blob.core.windows.net/base5azs21200210/F6F6GPQtW9TAD7-cRLexStAC9HkqZiEy5n-PmosHKDiLh7U62wcV0ft94bRkFx-brBXkRgCUwxmWuHJPNMqn-19201080studiovint_boot1080.png","viewPoint":"INTERIOR_BOOT","type":"REAL","order":0}],"viewType":"UNMODIFIED_INTERIOR_BOOT"},{"layers":[{"url":"https://iprenders.blob.core.windows.net/base5azs21200210/F6F6GPQtW9TAD7-cRLexStAC9HkqZiEy5n-PmosHKDiLh7U62wcV0ft94bRkFx-brBXkRgCUwxmWuHJPNMqn-19201080dayvext_rear1080.png","viewPoint":"EXTERIOR_REAR","type":"REAL","order":0}],"viewType":"UNMODIFIED_EXTERIOR_REAR"},{"layers":[{"url":"https://iprenders.blob.core.windows.net/base5azs21200210/F6F6GPQtW9TAD7-cRLexStAC9HkqZiEy5n-PmosHKDiLh7U62wcV0ft94bRkFx-brBXkRgCUwxmWuHJPNMqn-19201080studiovint_side1080.png","viewPoint":"INTERIOR_SIDE","type":"REAL","order":0}],"viewType":"UNMODIFIED_INTERIOR_SIDE"},{"layers":[{"url":"https://iprenders.blob.core.windows.net/base5azs21200210/F6F6GPQtW9TAD7-cRLexStAC9HkqZiEy5n-PmosHKDiLh7U62wcV0ft94bRkFx-brBXkRgCUwxmWuHJPNMqn-19201080dayvext_front1080.png","viewPoint":"EXTERIOR_FRONT","type":"REAL","order":0}],"viewType":"UNMODIFIED_EXTERIOR_FRONT"},{"layers":[{"url":"https://iprenders.blob.core.windows.net/base5azs21200210/F6F6GPQtW9TAD7-cRLexStAC9HkqZiEy5n-PmosHKDiLh7U62wcV0ft94bRkFx-brBXkRgCUwxmWuHJPNMqn-19201080dayvext_side1080.png","viewPoint":"EXTERIOR_SIDE","type":"REAL","order":0}],"viewType":"UNMODIFIED_EXTERIOR_SIDE"},{"layers":[{"url":"https://iprenders.blob.core.windows.net/base5azs21200210/F6F6GPQtW9TAD7-cRLexStAC9HkqZiEy5n-PmosHKDiLh7U62wcV0ft94bRkFx-brBXkRgCUwxmWuHJPNMqn-19201080studiovint_front1080.png","viewPoint":"INTERIOR_FRONT","type":"REAL","order":0}],"viewType":"UNMODIFIED_INTERIOR_FRONT"}]} |
| sonar98 | POST   | api/v1/authentication/revoke-token                                         |       |         |
| sonar98 | GET    | api/v1/vehicle-automatization/{vin}/departure/timers                       | ✅      |         |
| sonar98 | POST   | api/v1/vehicle-automatization/{vin}/departure/timers                       | ✅      |         |
| sonar98 | POST   | api/v1/vehicle-automatization/{vin}/departure/timers/settings              | ✅      |         |
| sonar98 | GET    | api/v1/discover-news                                                       |       | <pre lang="json"> {"data":[{"text":"Redacted newstext in article. \uD83E\uDD29\n#skodanl","media":[{"type":"VIDEO","url":"https://url-redacted/", originalPostUrl":"https://url-redacted/"},{"text":"\uD835\uDDD7\uD835\uDDF2 \uD835\uDDFB\uD835\uDDF6\uD835\uDDF2\uD835\uDE02\uD835\uDE04\uD835\uDDF2 \uD835\uDDD8\uD835\uDDF9\uD835\uDDFF\uD835\uDDFC\uD835\uDDFE. \uD835\uDDD8\uD835\uDDFF\uD835\uDE03\uD835\uDDEE\uD835\uDDEE\uD835\uDDFF ‘\uD835\uDDFA \uD835\uDDFB\uD835\uDE02 \uD835\uDE07\uD835\uDDF2\uD835\uDDF9\uD835\uDDF3.\nRest is redacted","media":[{"type":"VIDEO","url":"https://url-redacted-again/"}],"originalPostUrl":"https://more-redaction-here/","publishedAt":"2025-03-10T12:13:50Z"}}],"paging":{"pageNumber":0,"hasNextPage":false}}</pre> |
| sonar98 | GET    | api/v1/service-partners/{servicePartnerId}/encoded-url                     |       |         |
| sonar98 | GET    | api/v1/service-partners                                                    |       |         |
| sonar98 | POST   | api/v1/maps/places/favourites                                              |       |         |
| sonar98 | DELETE | api/v1/maps/places/favourites/{id}                                         |       |         |
| sonar98 | GET    | api/v1/maps/places/charging-stations                                       |       |         |
| sonar98 | GET    | api/v1/maps/places/favourites                                              |       | <pre lang="json"> {"places":[{"type":"LOCATION","id":"67a13f8ca5798575d11cb638","placeDetail":{"placeId":"ChIJB0P0r6mWxkcRmrhc7bHaO0Q","gpsCoordinates":{"latitude":51.6503222,"longitude":5.0469573},"formattedAddress":"Europalaan 1, 5171 KW Kaatsheuvel, Nederland","name":"Efteling"}}],"errors":[]}</pre> |
| sonar98 | GET    | api/v1/maps/image                                                          |       |         |
| sonar98 | GET    | api/v1/maps/places/{id}                                                    |       |         |
| sonar98 | GET    | api/v1/maps/places/{id}/travel-data                                        |       |         |
| sonar98 | GET    | api/v1/maps/places/predictions                                             |       |         |
| sonar98 | GET    | api/v1/maps/nearby-places                                                  |       |         |
| sonar98 | GET    | api/v1/maps/place                                                          |       |         |
| sonar98 | POST   | api/v1/maps/route                                                          |       |         |
| sonar98 | POST   | api/v1/maps/route-url                                                      |       |         |
| sonar98 | PUT    | api/v1/maps/{vin}/route                                                    |       |         |
| sonar98 | PUT    | api/v1/maps/places/favourites/{id}                                         |       |         |
| sonar98 | POST   | api/v1/vehicle-access/{vin}/lock                                           | ✅      |         |
| sonar98 | POST   | api/v1/vehicle-access/{vin}/unlock                                         | ✅      |         |
<<<<<<< HEAD
| sonar98 | GET    | api/v1/charging/{vin}/certificates                                         |       |         |
| sonar98 | GET    | api/v1/charging/{vin}/profiles                                             | ✅      |         |
=======
| sonar98 | GET    | api/v1/charging/{vin}/certificates                                         |       | <pre lang="json"> {"certificates":[{"id":"","issuer":"ELLI","state":"ORDERED"}]}</pre> |
| sonar98 | GET    | api/v1/charging/{vin}/profiles                                             |       |         |
>>>>>>> 8acac675
| sonar98 | POST   | api/v1/charging/{vin}/certificates/{certificateId}                         |       |         |
| sonar98 | DELETE | api/v1/charging/{vin}/certificates/{certificateId}                         |       |         |
| sonar98 | PUT    | api/v1/charging/{vin}/set-auto-unlock-plug                                 | ✅      |         |
| sonar98 | PUT    | api/v1/charging/{vin}/battery-support                                      |       |         |
| sonar98 | PUT    | api/v1/charging/{vin}/set-charging-current                                 | ✅      |         |
| sonar98 | PUT    | api/v1/charging/{vin}/profiles/{id}                                        |       |         |
| sonar98 | POST   | api/v1/shop/loyalty-products/{productCode}                                 |       |         |
| sonar98 | GET    | api/v1/shop/loyalty-products/{productCode}/image                           |       |         |
| sonar98 | GET    | api/v1/shop/loyalty-products                                               |       |         |
| sonar98 | GET    | api/v1/shop/subscriptions                                                  |       |         |
| sonar98 | GET    | api/v1/shop/cubic-link                                                     |       |         |
| sonar98 | PUT    | api/v1/users/me/account/parking/vehicles                                   |       |         |
| sonar98 | PUT    | api/v1/users/consents/legal-document                                       |       |         |
| sonar98 | PUT    | api/v1/users/consents/marketing                                            |       |         |
| sonar98 | DELETE | api/v1/users/me/account/parking                                            |       |         |
| sonar98 | DELETE | api/v1/users                                                               |       |         |
| sonar98 | GET    | api/v1/users/{id}/identities                                               |       |         |
| sonar98 | GET    | api/v1/users/me/account/parking                                            |       |         |
| sonar98 | GET    | api/v1/users/me/account/parking/summary                                    |       |         |
| sonar98 | GET    | api/v1/users/{id}/profile-picture                                          |       |         |
| sonar98 | GET    | api/v1/users/pay-to-services/supported-countries                           |       | <pre lang="json"> {"userCountry":"NL","payToPark":{"supportedInUserCountry":true,"supportedCountries":["AT","BE","CH","CZ","DE","DK","ES","FI","FR","HU","IT","NL","NO","PT","SE","SI"]},"payToFuel":{"supportedInUserCountry":false,"supportedCountries":["AT","BE","CH","CZ","DE","DK","ES","LU","PT"]}}</pre> |
| sonar98 | GET    | api/v1/users/preferences                                                   |       | <pre lang="json"> {"unitId":"METRIC","theme":"AUTOMATIC","automaticWakeUp":false}</pre> |
| sonar98 | GET    | api/v1/users/consents/{consentId}                                          |       |         |
| sonar98 | GET    | api/v1/users/consents                                                      |       | <pre lang="json"> {"legalDocumentConsent":{"consented":true,"termsAndConditionsLink":"https://skodaid.vwgroup.io/terms-and-conditions?ui_locale=en","dataPrivacyLink":"https://skodaid.vwgroup.io/data-privacy?ui_locale=en"}}</pre> |
| sonar98 | POST   | api/v1/users/agent-id                                                      |       |         |
| sonar98 | DELETE | api/v1/users/me/account/parking/cards/{cardId}                             |       |         |
| sonar98 | DELETE | api/v1/users/me/account/parking/vehicles/{id}                              |       |         |
| sonar98 | PUT    | api/v1/users/me/account/parking                                            |       |         |
| sonar98 | PATCH  | api/v1/users/me/account/parking/cards/{cardId}                             |       |         |
| sonar98 | PUT    | api/v1/users/consents/{consentId}                                          |       |         |
| sonar98 | PUT    | api/v1/users/preferred-contact-channel                                     |       |         |
| sonar98 | PUT    | api/v1/users/preferences                                                   |       |         |
| sonar98 | GET    | api/v1/notifications                                                       |       | <pre lang="json"> {"notifications":[{"title":"De MyŠkoda app is vernieuwd!","body":"Ontdek de verbeteringen en nieuwe functionaliteiten voor je Enyaq. Download de app nu!","sendDate":"2023-05-10T13:20:35.218Z","category":"ADHOC","vin":"MYVIN","links":[]},{"title":"De MyŠkoda app is vernieuwd!","body":"Ontdek de verbeteringen en nieuwe functionaliteiten voor je Enyaq. Download de app nu!","sendDate":"2023-05-09T07:31:03.545Z","category":"ADHOC","vin":"MYVIN","links":[]}]}</pre> |
| sonar98 | DELETE | api/v1/parking/sessions/{sessionId}                                        |       |         |
| sonar98 | GET    | api/v1/parking/payment-url                                                 |       |         |
| sonar98 | GET    | api/v1/parking/locations/{locationId}/price                                |       |         |
| sonar98 | GET    | api/v1/parking/sessions/mine                                               |       |         |
| sonar98 | POST   | api/v1/parking/sessions                                                    |       |         |
| sonar98 | POST   | api/v1/vehicle-services-backups/{id}/apply                                 |       |         |
| sonar98 | POST   | api/v1/vehicle-services-backups                                            |       |         |
| sonar98 | DELETE | api/v1/vehicle-services-backups/{id}                                       |       |         |
| sonar98 | GE T   | api/v1/vehicle-services-backups                                            |       | Contains privacy sensitive settings, redacted, but API response is JSON |
| sonar98 | POST   | api/v1/predictive-maintenance/vehicles/{vin}/appointment                   |       |         |
| sonar98 | PUT    | api/v1/predictive-maintenance/vehicles/{vin}/setting                       |       |         |
| sonar98 | PUT    | api/v1/notifications-subscriptions/{id}                                    |       |         |
| sonar98 | GET    | api/v1/notifications-subscriptions/{id}/settings                           |       |         |
| sonar98 | POST   | api/v1/notifications-subscriptions/{id}/settings                           |       |         |
| sonar98 | POST   | api/v1/report                                                              |       |         |
| sonar98 | GET    | api/v1/spin/status                                                         |       | <pre lang="json"> {"remainingTries":3,"lockedWaitingTimeInSeconds":0,"state":"DEFINED"}</pre> |
| sonar98 | PUT    | api/v1/spin                                                                |       |         |
| sonar98 | POST   | api/v1/spin                                                                |       |         |
| sonar98 | POST   | api/v1/spin/verify                                                         | ✅      |         |
| sonar98 | POST   | api/v1/trip-statistics/{vin}/fuel-prices                                   |       |         |
| sonar98 | DELETE | api/v1/trip-statistics/{vin}/fuel-prices/{fuelPriceId}                     |       |         |
| sonar98 | PUT    | api/v1/trip-statistics/{vin}/fuel-prices/{fuelPriceId}                     |       |         |
| sonar98 | GET    | api/v1/trip-statistics/{vin}/fuel-prices                                   |       |         |
| EnergyX | GET    | api/v2/car-configurator/url                                                |       |         |
| EnergyX | POST   | api/v2/garage/vehicles/{vin}/capabilities/change-user-capability           |       |         |
| EnergyX | GET    | api/v2/garage/first-vehicle                                                |       |         |
| EnergyX | GET    | api/v2/garage                                                              | ✅      |         |
| EnergyX | GET    | api/v2/garage/initial-vehicle                                              |       | Same content as api/v2/garage/vehicles/{vin} of the first vehicle |
| EnergyX | GET    | api/v2/garage/vehicles/ordered/{commissionId}                              |       |         |
| EnergyX | GET    | api/v2/garage/vehicles/{vin}                                               | ✅      |         |
| EnergyX | GET    | api/v2/garage/vehicles/{vin}/users/guests                                  |       | <pre lang="json"> {"users":[{"id":"XXXXX-64c0-43d8-9dbd-f82c11ac8df8","firstName":"Joe","lastName":"Guest","nickname":"JG","email":"joe.guest@skodacars.rule.io","profilePictureUrl":"https://mysmob.api.connect.skoda-auto.cz/....","knownToVehicle":true,"hasConsent":true}]}</pre> |
| EnergyX | GET    | api/v2/garage/vehicles/{vin}/users/guests/count                            |       | <pre lang="json"> {"count":1}</pre> |
| EnergyX | GET    | api/v2/garage/vehicles/{vin}/users/primary                                 |       | Same format as single guest from api/v2/garage/vehicles/{vin}/users/guests        |
| EnergyX | DELETE | api/v2/garage/vehicles/{vin}                                               |       |         |
| EnergyX | DELETE | api/v2/garage/vehicles/{vin}/users/guests/{id}                             |       |         |
| EnergyX | PATCH  | api/v2/garage/vehicles/{vin}                                               |       |         |
| EnergyX | PUT    | api/v2/garage/vehicles/{vin}/license-plate                                 |       |         |
| EnergyX | POST   | api/v2/loyalty-program/members/{id}/rewards                                |       |         |
| EnergyX | POST   | api/v2/loyalty-program/members/{id}/daily-check-in                         |       |         |
| EnergyX | PUT    | api/v2/loyalty-program/members/{id}/challenges/{challengeId}/enrollment    |       |         |
| EnergyX | POST   | api/v2/loyalty-program/members                                             |       |         |
| EnergyX | GET    | api/v2/loyalty-program/members/{id}/challenges                             |       |         |
| EnergyX | GET    | api/v2/loyalty-program/members/{id}                                        |       |         |
| EnergyX | GET    | api/v2/loyalty-program/members/{id}/rewards                                |       |         |
| EnergyX | GET    | api/v2/loyalty-program/members/{id}/transactions                           |       |         |
| EnergyX | GET    | api/v2/loyalty-program/salesforce-contacts/{id}                            |       |         |
| EnergyX | DELETE | api/v2/loyalty-program/members/{id}                                        |       |         |
| EnergyX | DELETE | api/v2/loyalty-program/members/{id}/challenges/{challengeId}/enrollment    |       |         |
| EnergyX | GET    | api/v2/widgets/vehicle-status/{vin}                                        |       | <pre lang="json"> {"vehicle":{"name":"REDACTED","licensePlate":"REDACTED","renderUrl":"https://mspgwlivestorage.blob.core.windows.net/widget-renders/XXXX.png?etag=YYYY"},"vehicleStatus":{"doorsLocked":"CLOSED","drivingRangeInKm":121},"chargingStatus":{"stateOfChargeInPercent":35,"remainingTimeToFullyChargedInMinutes":0},"parkingPosition":{"state":"PARKED","maps":{"lightMapUrl":"https://mysmob.api.connect.skoda-auto.cz/api/v1/maps/image?latitude=xxxxx&longitude=yyyyx&width=533&height=400&zoom=17"},"gpsCoordinates":{"latitude":xxxx,"longitude":yyyy},"formattedAddress":"Street 1, Town"}}</pre> |
| EnergyX | GET    | api/v2/dealers/{dealerId}                                                  |       |         |
| EnergyX | GET    | api/v2/fueling/sessions/{sessionId}                                        |       |         |
| EnergyX | GET    | api/v2/fueling/sessions/{sessionId}/state                                  |       |         |
| EnergyX | GET    | api/v2/fueling/sessions                                                    |       |         |
| EnergyX | GET    | api/v2/fueling/locations/{locationId}                                      |       |         |
| EnergyX | GET    | api/v2/fueling/sessions/latest                                             |       |         |
| EnergyX | POST   | api/v2/fueling/sessions                                                    |       |         |
| EnergyX | GET    | api/v2/consents/eprivacy/{vin}                                             |       | <pre lang="json"> {"consented":false,"link":"https://www.skoda-auto.com/other/eprivacy-nl"}</pre> |
| EnergyX | GET    | api/v2/consents/location-access                                            |       | <pre lang="json"> {"consented":false,"termsAndConditionsLink":"https://skodaid.vwgroup.io/terms-and-conditions?ui_locale=nl","dataPrivacyLink":"https://skodaid.vwgroup.io/data-privacy?ui_locale=nl"}</pre> |
| EnergyX | GET    | api/v2/consents/marketing                                                  |       | <pre lang="json"> {"consented":false,"title":"Marketingtoestemming voor Škoda Auto a.s.","text":"Ik geef hierbij toestemming voor het verwerken van mijn identiteits- en contactinformatie en gebruiksgegevens voor producten en diensten met als doel het mij toesturen van aanbiedingen van producten en diensten van Škoda Auto, inclusief informatie over evenementen, prijsvragen en nieuwsbrieven. De toestemming is 5 jaar geldig.\n\nMeer informatie over gegevensverwerking, inclusief uw recht om de toestemming in te trekken, vindt u [hier](https://www.skoda-auto.com/other/memorandum-marketing-nl)."}</pre> |
| EnergyX | GET    | api/v2/consents/terms-of-use                                               |       | <pre lang="json"> {"termsAndConditionsLink":"https://skodaid.vwgroup.io/terms-and-conditions?ui_locale=nl","dataPrivacyLink":"https://skodaid.vwgroup.io/data-privacy?ui_locale=nl"}</pre> |
| EnergyX | GET    | api/v2/consents/third-party-offers                                         |       | <pre lang="json"> {"consented":false,"text":"Ik geef hierbij toestemming voor het delen van mijn:\n\n- identiteitsgegevens\n- contactgegevens\n- gebruiksgegevens voor producten en diensten   \n\nmet derde partijen. Op basis van deze toestemming mogen Škoda Auto a.s. of deze derde partijen zelf mij aanbiedingen voor producten en diensten sturen, inclusief informatie over evenementen, prijsvragen en nieuwsbrieven van deze derde partijen.\n\nDeze derde partijen omvatten uw favoriete dealer en servicepartner, importeur verantwoordelijk voor de markt, bedrijven van Volkswagen Financial Services Group die werkzaam zijn in de markt en de digitale service- en technologie-hub Škoda X s.r.p. De toestemming is 5 jaar geldig.\n\nMeer informatie over gegevensverwerking, inclusief uw recht om de toestemming in te trekken, is te vinden in het [Privacybeleid](https://www.skoda-auto.com/other/memorandum-marketing-nl)."}</pre> |
| EnergyX | PATCH  | api/v2/consents/eprivacy/{vin}                                             |       |         |
| EnergyX | PATCH  | api/v2/consents/location-access                                            |       |         |
| EnergyX | PATCH  | api/v2/consents/marketing                                                  |       |         |
| EnergyX | PATCH  | api/v2/consents/third-party-offers                                         |       |         |
| EnergyX | GET    | api/v2/consents/required                                                   |       |         |
| EnergyX | POST   | api/v2/consents                                                            |       |         |
| EnergyX | PUT    | api/v2/consents/{id}                                                       |       |         |
| EnergyX | GET    | api/v2/air-conditioning/{vin}/active-ventilation                           |       | <pre lang="json"> {"state":"INVALID","durationInSeconds":600,"timers":[],"errors":[{"type":"UNAVAILABLE_CLIMA_INFORMATION"}]}</pre> |
| EnergyX | GET    | api/v2/air-conditioning/{vin}                                              |  ✅     |         |
| EnergyX | GET    | api/v2/air-conditioning/{vin}/auxiliary-heating                            |  ✅     |         |
| EnergyX | POST   | api/v2/air-conditioning/{vin}/active-ventilation/timers                    |       |         |
| EnergyX | POST   | api/v2/air-conditioning/{vin}/settings/ac-at-unlock                        |  ✅     |         |
| EnergyX | POST   | api/v2/air-conditioning/{vin}/settings/seats-heating                       |  ✅     |         |
| EnergyX | POST   | api/v2/air-conditioning/{vin}/settings/target-temperature                  |  ✅     |         |
| EnergyX | POST   | api/v2/air-conditioning/{vin}/timers                                       |  ✅     |         |
| EnergyX | POST   | api/v2/air-conditioning/{vin}/settings/windows-heating                     |  ✅     |         |
| EnergyX | POST   | api/v2/air-conditioning/{vin}/settings/ac-without-external-power           |  ✅     |         |
| EnergyX | POST   | api/v2/air-conditioning/{vin}/auxiliary-heating/timers                     |  ✅     |         |
| EnergyX | POST   | api/v2/air-conditioning/{vin}/active-ventilation/start                     |       |         |
| EnergyX | POST   | api/v2/air-conditioning/{vin}/start                                        |  ✅     |         |
| EnergyX | POST   | api/v2/air-conditioning/{vin}/auxiliary-heating/start                      |  ✅     |         |
| EnergyX | POST   | api/v2/air-conditioning/{vin}/start-window-heating                         |  ✅     |         |
| EnergyX | POST   | api/v2/air-conditioning/{vin}/active-ventilation/stop                      |       |         |
| EnergyX | POST   | api/v2/air-conditioning/{vin}/stop                                         |  ✅     |         |
| EnergyX | POST   | api/v2/air-conditioning/{vin}/auxiliary-heating/stop                       |  ✅     |         |
| EnergyX | POST   | api/v2/air-conditioning/{vin}/stop-window-heating                          |  ✅     |         |
| EnergyX | POST   | api/v3/maps/places/favourites                                              |       |         |
| EnergyX | DELETE | api/v3/maps/places/favourites/{id}                                         |       |         |
| EnergyX | GET    | api/v3/maps/places/favourites                                              |       | <pre lang="json"> {"places":[{"type":"LOCATION","id":"67a13f8ca5798575d11cb638","placeDetail":{"placeId":"ChIJB0P0r6mWxkcRmrhc7bHaO0Q","gpsCoordinates":{"latitude":51.6503222,"longitude":5.0469573},"formattedAddress":"Europalaan 1, 5171 KW Kaatsheuvel, Nederland","name":"Efteling"}}],"errors":[]}</pre> |
| EnergyX | GET    | api/v3/maps/image                                                          |       |         |
| EnergyX | GET    | api/v3/maps/places/{id}                                                    |       |         |
| EnergyX | POST   | api/v3/maps/nearby-places                                                  |       |         |
| EnergyX | PUT    | api/v3/maps/places/favourites/{id}                                         |       |         |
| EnergyX | POST   | api/v2/maps/route                                                          |       |         |
| EnergyX | GET    | api/v2/maps/charging-stations/{id}/prices                                  |       |         |
| EnergyX | GET    | api/v2/maps/places/{id}                                                    |       |         |
| EnergyX | POST   | api/v2/maps/nearby-places                                                  |       |         |
| EnergyX | PUT    | api/v2/maps/{vin}/route                                                    |       |         |
| EnergyX | GET    | api/v2/manuals/url                                                         |       |         |
| EnergyX | POST   | api/v3/vehicle-maintenance/vehicles/{vin}/service-booking                  |       |         |
| EnergyX | DELETE | api/v3/vehicle-maintenance/vehicles/{vin}/service-partner                  |       |         |
| EnergyX | GET    | api/v3/vehicle-maintenance/service-partners/{servicePartnerId}/encoded-url |       |         |
| EnergyX | GET    | api/v3/vehicle-maintenance/service-partners/{servicePartnerId}             |       |         |
| EnergyX | GET    | api/v3/vehicle-maintenance/service-partners                                |       |         |
| EnergyX | GET    | api/v3/vehicle-maintenance/vehicles/{vin}/report                           |       | <pre lang="json"> {"capturedAt":"2025-03-19T07:33:41.681Z","inspectionDueInDays":84,"mileageInKm":91870}</pre> |
| EnergyX | GET    | api/v3/vehicle-maintenance/vehicles/{vin}                                  | ✅      |         |
| EnergyX | PUT    | api/v3/vehicle-maintenance/vehicles/{vin}/service-partner                  |       |         |
| EnergyX | GET    | api/v2/test-drives/dealers                                                 |       |         |
| EnergyX | GET    | api/v2/test-drives/form-definition                                         |       |         |
| EnergyX | GET    | api/v2/vehicle-status/{vin}/driving-range                                  | ✅      |         |
| EnergyX | GET    | api/v2/vehicle-status/render                                               |       |         |
| EnergyX | GET    | api/v2/vehicle-status/{vin}                                                | ✅      |         |<|MERGE_RESOLUTION|>--- conflicted
+++ resolved
@@ -48,13 +48,8 @@
 | sonar98 | PUT    | api/v1/maps/places/favourites/{id}                                         |       |         |
 | sonar98 | POST   | api/v1/vehicle-access/{vin}/lock                                           | ✅      |         |
 | sonar98 | POST   | api/v1/vehicle-access/{vin}/unlock                                         | ✅      |         |
-<<<<<<< HEAD
-| sonar98 | GET    | api/v1/charging/{vin}/certificates                                         |       |         |
-| sonar98 | GET    | api/v1/charging/{vin}/profiles                                             | ✅      |         |
-=======
 | sonar98 | GET    | api/v1/charging/{vin}/certificates                                         |       | <pre lang="json"> {"certificates":[{"id":"","issuer":"ELLI","state":"ORDERED"}]}</pre> |
 | sonar98 | GET    | api/v1/charging/{vin}/profiles                                             |       |         |
->>>>>>> 8acac675
 | sonar98 | POST   | api/v1/charging/{vin}/certificates/{certificateId}                         |       |         |
 | sonar98 | DELETE | api/v1/charging/{vin}/certificates/{certificateId}                         |       |         |
 | sonar98 | PUT    | api/v1/charging/{vin}/set-auto-unlock-plug                                 | ✅      |         |

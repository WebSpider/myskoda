"""CLI to test all API functions and models.

Execute with:
poetry run python3 -m myskoda.cli
"""

import asyncio
import json
from collections.abc import Awaitable, Callable
from enum import StrEnum
from functools import update_wrapper
from logging import DEBUG, INFO
<<<<<<< HEAD
from sys import platform as sys_platform
from sys import version_info as sys_version_info
=======
from typing import Any
>>>>>>> b711d773

import asyncclick as click
import coloredlogs
import yaml
from aiohttp import ClientSession
from aiohttp.client_exceptions import ClientResponseError
from asyncclick.core import Context
from pygments import highlight
from pygments.formatters import TerminalFormatter
from pygments.lexers import JsonLexer, YamlLexer
from termcolor import colored

from myskoda.event import Event
from myskoda.models.operation_request import OperationName

from .myskoda import TRACE_CONFIG, MqttDisabledError, MySkoda


def mqtt_required[R](func: Callable[..., Awaitable[R]]) -> Callable[..., Awaitable[Awaitable[R]]]:
    """Enable MQTT before connecting to MySkoda."""

    @click.pass_context
    async def new_func(ctx: Context, *args, **kwargs) -> Awaitable[R]:  # noqa: ANN002, ANN003
        if ctx.obj["mqtt_disabled"]:
            return await ctx.invoke(func, *args, **kwargs)
        myskoda: MySkoda = ctx.obj["myskoda"]
        await myskoda.enable_mqtt()
        return await ctx.invoke(func, *args, **kwargs)

    return update_wrapper(new_func, func)


async def handle_request(ctx: Context, func: Callable[..., Awaitable], *args: Any) -> None:  # noqa: ANN401
    """Handle API requests and perform error handling."""
    try:
        result = await func(*args)
        if hasattr(result, "to_dict"):
            ctx.obj["print"](result.to_dict())
        else:
            ctx.obj["print"](result)
    except ClientResponseError as e:
        ctx.obj["print"]({"error": e.status, "message": e.message, "url": str(e.request_info.url)})


class Format(StrEnum):
    JSON = "json"
    YAML = "yaml"


@click.group()
@click.version_option()
@click.option("username", "--user", help="Username used for login.", required=True)
@click.option("password", "--password", help="Password used for login.", required=True)
@click.option("verbose", "--verbose", help="Enable verbose logging.", is_flag=True)
@click.option(
    "output_format",
    "--format",
    help="Select the output format. JSON or YAML.",
    type=click.Choice(Format),  # pyright: ignore [reportArgumentType]
    default=Format.YAML,
)
@click.option("trace", "--trace", help="Enable tracing of HTTP requests.", is_flag=True)
@click.option("disable_mqtt", "--disable-mqtt", help="Do not connect to MQTT.", is_flag=True)
@click.pass_context
async def cli(  # noqa: PLR0913
    ctx: Context,
    username: str,
    password: str,
    verbose: bool,
    output_format: Format,
    trace: bool,
    disable_mqtt: bool,
) -> None:
    """Interact with the MySkoda API."""
    coloredlogs.install(level=DEBUG if verbose else INFO)
    ctx.ensure_object(dict)
    ctx.obj["username"] = username
    ctx.obj["password"] = password
    if output_format == Format.JSON:
        ctx.obj["print"] = _print_json
    elif output_format == Format.YAML:
        ctx.obj["print"] = _print_yaml

    ctx.obj["mqtt_disabled"] = disable_mqtt

    trace_configs = []
    if trace:
        trace_configs.append(TRACE_CONFIG)

    # Check if we're on windows, if so, tune asyncio to work there as well (https://github.com/skodaconnect/myskoda/issues/77)
    if sys_platform.lower().startswith("win") and sys_version_info >= (3, 8):
        import asyncio

        try:
            from asyncio import WindowsSelectorEventLoopPolicy  # type: ignore[unknown-import]
        except ImportError:
            pass  # Can't assign a policy which doesn't exist.
        else:
            if not isinstance(asyncio.get_event_loop_policy(), WindowsSelectorEventLoopPolicy):
                asyncio.set_event_loop_policy(WindowsSelectorEventLoopPolicy())

    session = ClientSession(trace_configs=trace_configs)
    myskoda = MySkoda(session, mqtt_enabled=False)
    await myskoda.connect(username, password)

    ctx.obj["myskoda"] = myskoda
    ctx.obj["session"] = session


def _print_json(data: dict) -> None:
    print(highlight(json.dumps(data, indent=4), JsonLexer(), TerminalFormatter()))


def _print_yaml(data: dict) -> None:
    print(highlight(yaml.dump(data), YamlLexer(), TerminalFormatter()))


@cli.result_callback()
@click.pass_context
async def disconnect(  # noqa: PLR0913
    ctx: Context,
    result: None,  # noqa: ARG001
    username: str,  # noqa: ARG001
    password: str,  # noqa: ARG001
    verbose: bool,  # noqa: ARG001
    output_format: Format,  # noqa: ARG001
    trace: bool,  # noqa: ARG001
    disable_mqtt: bool,  # noqa: ARG001
) -> None:
    myskoda: MySkoda = ctx.obj["myskoda"]
    session: ClientSession = ctx.obj["session"]

    myskoda.disconnect()
    await session.close()


@cli.command()
@click.pass_context
async def auth(ctx: Context) -> None:
    """Extract the auth token."""
    myskoda: MySkoda = ctx.obj["myskoda"]
    print(myskoda.get_auth_token())


@cli.command()
@click.pass_context
async def list_vehicles(ctx: Context) -> None:
    """Print a list of all vehicle identification numbers associated with the account."""
    await handle_request(ctx, ctx.obj["myskoda"].list_vehicle_vins)


@cli.command()
@click.argument("vin")
@click.pass_context
async def info(ctx: Context, vin: str) -> None:
    """Print info for the specified vin."""
    await handle_request(ctx, ctx.obj["myskoda"].get_info, vin)


@cli.command()
@click.argument("vin")
@click.pass_context
async def status(ctx: Context, vin: str) -> None:
    """Print current status for the specified vin."""
    await handle_request(ctx, ctx.obj["myskoda"].get_status, vin)


@cli.command()
@click.argument("vin")
@click.pass_context
async def air_conditioning(ctx: Context, vin: str) -> None:
    """Print current status about air conditioning."""
    await handle_request(ctx, ctx.obj["myskoda"].get_air_conditioning, vin)


@cli.command()
@click.argument("vin")
@click.pass_context
async def positions(ctx: Context, vin: str) -> None:
    """Print the vehicle's current position."""
    await handle_request(ctx, ctx.obj["myskoda"].get_positions, vin)


@cli.command()
@click.argument("vin")
@click.pass_context
async def health(ctx: Context, vin: str) -> None:
    """Print the vehicle's mileage."""
    await handle_request(ctx, ctx.obj["myskoda"].get_health, vin)


@cli.command()
@click.argument("vin")
@click.pass_context
async def charging(ctx: Context, vin: str) -> None:
    """Print the vehicle's current charging state."""
    await handle_request(ctx, ctx.obj["myskoda"].get_charging, vin)


@cli.command()
@click.argument("vin")
@click.pass_context
async def maintenance(ctx: Context, vin: str) -> None:
    """Print the vehicle's maintenance information."""
    await handle_request(ctx, ctx.obj["myskoda"].get_maintenance, vin)


@cli.command()
@click.argument("vin")
@click.pass_context
async def driving_range(ctx: Context, vin: str) -> None:
    """Print the vehicle's estimated driving range information."""
    await handle_request(ctx, ctx.obj["myskoda"].get_driving_range, vin)


@cli.command()
@click.pass_context
async def user(ctx: Context) -> None:
    """Print information about currently logged in user."""
    await handle_request(ctx, ctx.obj["myskoda"].get_user)


@cli.command()
@click.argument("vin")
@click.pass_context
async def trip_statistics(ctx: Context, vin: str) -> None:
    """Print the last trip statics."""
    await handle_request(ctx, ctx.obj["myskoda"].get_trip_statistics, vin)


@cli.command()
@click.argument("operation", type=click.Choice(OperationName))  # pyright: ignore [reportArgumentType]
@click.pass_context
@mqtt_required
async def wait_for_operation(ctx: Context, operation: OperationName) -> None:
    """Wait for the operation with the specified name to complete."""
    myskoda: MySkoda = ctx.obj["myskoda"]
    if myskoda.mqtt is None:
        raise MqttDisabledError

    print(f"Waiting for an operation {colored(operation,"green")} to start and complete...")

    await myskoda.mqtt.wait_for_operation(operation)
    print("Completed.")


@cli.command()
@click.pass_context
@mqtt_required
async def subscribe(ctx: Context) -> None:
    """Connect to the MQTT broker and listen for messages."""
    myskoda: MySkoda = ctx.obj["myskoda"]

    def on_event(event: Event) -> None:
        ctx.obj["print"](event.to_dict())

    myskoda.subscribe(on_event)
    await asyncio.Event().wait()


@cli.command()
@click.option("temperature", "--temperature", type=float, required=True)
@click.option("timeout", "--timeout", type=float, default=300)
@click.argument("vin")
@click.pass_context
@mqtt_required
async def start_air_conditioning(
    ctx: Context,
    temperature: float,
    timeout: float,  # noqa: ASYNC109
    vin: str,
) -> None:
    """Start the air conditioning with the provided target temperature in °C."""
    myskoda: MySkoda = ctx.obj["myskoda"]
    async with asyncio.timeout(timeout):
        await myskoda.start_air_conditioning(vin, temperature)


@cli.command()
@click.option("timeout", "--timeout", type=float, default=300)
@click.argument("vin")
@click.pass_context
async def stop_air_conditioning(ctx: Context, timeout: float, vin: str) -> None:  # noqa: ASYNC109
    """Stop the air conditioning."""
    myskoda: MySkoda = ctx.obj["myskoda"]
    async with asyncio.timeout(timeout):
        await myskoda.stop_air_conditioning(vin)


@cli.command()
@click.option("timeout", "--timeout", type=float, default=300)
@click.argument("vin")
@click.option("temperature", "--temperature", type=float, required=True)
@click.pass_context
@mqtt_required
async def set_target_temperature(
    ctx: Context,
    timeout: float,  # noqa: ASYNC109
    vin: str,
    temperature: float,
) -> None:
    """Set the air conditioning's target temperature in °C."""
    myskoda: MySkoda = ctx.obj["myskoda"]
    async with asyncio.timeout(timeout):
        await myskoda.set_target_temperature(vin, temperature)


@cli.command()
@click.option("timeout", "--timeout", type=float, default=300)
@click.argument("vin")
@click.pass_context
@mqtt_required
async def start_window_heating(ctx: Context, timeout: float, vin: str) -> None:  # noqa: ASYNC109
    """Start heating both the front and rear window."""
    myskoda: MySkoda = ctx.obj["myskoda"]
    async with asyncio.timeout(timeout):
        await myskoda.start_window_heating(vin)


@cli.command()
@click.option("timeout", "--timeout", type=float, default=300)
@click.argument("vin")
@click.pass_context
@mqtt_required
async def stop_window_heating(ctx: Context, timeout: float, vin: str) -> None:  # noqa: ASYNC109
    """Stop heating both the front and rear window."""
    myskoda: MySkoda = ctx.obj["myskoda"]
    async with asyncio.timeout(timeout):
        await myskoda.stop_window_heating(vin)


@cli.command()
@click.option("timeout", "--timeout", type=float, default=300)
@click.argument("vin")
@click.option("limit", "--limit", type=float, required=True)
@click.pass_context
@mqtt_required
async def set_charge_limit(ctx: Context, timeout: float, vin: str, limit: int) -> None:  # noqa: ASYNC109
    """Set the maximum charge limit in percent."""
    myskoda: MySkoda = ctx.obj["myskoda"]
    async with asyncio.timeout(timeout):
        await myskoda.set_charge_limit(vin, limit)


@cli.command()
@click.option("timeout", "--timeout", type=float, default=300)
@click.argument("vin")
@click.option("enabled", "--enabled", type=bool, required=True)
@click.pass_context
@mqtt_required
async def set_battery_care_mode(ctx: Context, timeout: float, vin: str, enabled: bool) -> None:  # noqa: ASYNC109
    """Enable or disable the battery care mode."""
    myskoda: MySkoda = ctx.obj["myskoda"]
    async with asyncio.timeout(timeout):
        await myskoda.set_battery_care_mode(vin, enabled)


@cli.command()
@click.option("timeout", "--timeout", type=float, default=300)
@click.argument("vin")
@click.option("enabled", "--enabled", type=bool, required=True)
@click.pass_context
@mqtt_required
async def set_reduced_current_limit(ctx: Context, timeout: float, vin: str, enabled: bool) -> None:  # noqa: ASYNC109
    """Enable reducing the current limit by which the car is charged."""
    myskoda: MySkoda = ctx.obj["myskoda"]
    async with asyncio.timeout(timeout):
        await myskoda.set_reduced_current_limit(vin, enabled)


@cli.command()
@click.option("timeout", "--timeout", type=float, default=300)
@click.argument("vin")
@click.pass_context
@mqtt_required
async def wakeup(ctx: Context, timeout: float, vin: str) -> None:  # noqa: ASYNC109
    """Wake the vehicle up. Can be called maximum three times a day."""
    myskoda: MySkoda = ctx.obj["myskoda"]
    async with asyncio.timeout(timeout):
        await myskoda.wakeup(vin)


if __name__ == "__main__":
    cli()<|MERGE_RESOLUTION|>--- conflicted
+++ resolved
@@ -10,12 +10,9 @@
 from enum import StrEnum
 from functools import update_wrapper
 from logging import DEBUG, INFO
-<<<<<<< HEAD
 from sys import platform as sys_platform
 from sys import version_info as sys_version_info
-=======
 from typing import Any
->>>>>>> b711d773
 
 import asyncclick as click
 import coloredlogs
